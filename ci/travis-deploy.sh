--- conflicted
+++ resolved
@@ -1,27 +1,31 @@
 #!/bin/bash
 echo "Running deployment script..."
-conda install jupyter
-pip install pdoc==0.3.2
+conda install --yes jupyter
+pip install pdoc==0.3.2 pygments
 
 # Generating documentation
 cd ~
-<<<<<<< HEAD
-mkdir -p ./doc/notebooks
-cd ./doc/notebooks
+mkdir -p ./doc/carl/notebooks
+cd ./doc/carl/notebooks
+
+OIFS="$IFS"
+IFS=$'\n'
 for nb in ${TRAVIS_BUILD_DIR}/examples/*ipynb; do
-    jupyter nbconvert $nb --to markdown
+    jupyter nbconvert "$nb" --to markdown
 done
+cp ${TRAVIS_BUILD_DIR}/examples/*md .
+cp -r ${TRAVIS_BUILD_DIR}/examples/*_files .
+IFS="$OIFS"
 
 cd ~
-python ${TRAVIS_BUILD_DIR}/ci/make_doc.py --overwrite --html --html-dir ./doc --template-dir ${TRAVIS_BUILD_DIR}/ci/templates --notebook-dir ./doc/notebooks carl
-=======
-pip install pdoc==0.3.2 pygments
-pdoc --html --html-dir ./doc --template-dir ${TRAVIS_BUILD_DIR}/ci/templates carl
->>>>>>> 2ede99a3
+python ${TRAVIS_BUILD_DIR}/ci/make_doc.py --overwrite --html --html-dir ./doc --template-dir ${TRAVIS_BUILD_DIR}/ci/templates --notebook-dir ./doc/carl/notebooks carl
 
 # Copying to github pages
 echo "Copying built files"
 git clone -b gh-pages "https://${GH_TOKEN}@github.com/diana-hep/carl.git" deploy > /dev/null 2>&1 || exit 1
+cd deploy
+git rm -r notebooks/*
+cd ..
 cp -r ./doc/carl/* deploy
 
 # Move into deployment directory
